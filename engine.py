# Copyright (c) 2014 Shotgun Software Inc.
# 
# CONFIDENTIAL AND PROPRIETARY
# 
# This work is provided "AS IS" and subject to the Shotgun Pipeline Toolkit 
# Source Code License included in this distribution package. See LICENSE.
# By accessing, using, copying or modifying this work you indicate your 
# agreement to the Shotgun Pipeline Toolkit Source Code License. All rights 
# not expressly granted therein are reserved by Shotgun Software Inc.

"""
A Toolkit engine for Flame
"""

import os
import pwd
import grp
import pipes
import re
import sys
import uuid
import sgtk
import socket
import pickle
import logging
import pprint
import logging.handlers
import tempfile
import traceback
import datetime
import subprocess
from sgtk import TankError

LOG_CHANNEL = "sgtk.tk-flame"


class FlameEngine(sgtk.platform.Engine):
    """
    The engine class. This wraps around a series of callbacks in Flame (so called hooks).
    The Flame engine is a bit different than other engines.
    
    Because Flame doesn't have an API, we cannot call Flame, but Flame will call out 
    to the toolkit code. This means that the normal register_command approach won't 
    work inside of Flame - instead, the engine introduces a different scheme of callbacks
    that apps can register to ensure that they cen do stuff.
    
    For apps, the main entry points are register_export_hook and register_batch_hook.
    For more information, see below.
    """

    # the name of the folder in the engine which we should register
    # with Flame to trigger various hooks to run.
    FLAME_HOOKS_FOLDER = "flame_hooks"

    # our default log file to write to
    SGTK_LOG_FILE = "tk-flame.log"

    # a 'plan B' safe log file that we call fall back on in case
    # the default log file cannot be accessed
    SGTK_LOG_FILE_SAFE = "/tmp/tk-flame.log"

    # define constants for the various modes the engine can execute in
    (ENGINE_MODE_DCC, ENGINE_MODE_PRELAUNCH, ENGINE_MODE_BACKBURNER) = range(3)

    def __init__(self, *args, **kwargs):
        """
        Overridden constructor where we init some things which 
        need to be defined very early on in the engine startup.
        """

        # to support use cases where the flame engine isn't started via
        # the multi-launchapp chain, make sure that hooks that the engine
        # implements are registered.
        flame_hooks_folder = os.path.join(self.disk_location, self.FLAME_HOOKS_FOLDER)
        sgtk.util.append_path_to_env_var("DL_PYTHON_HOOK_PATH", flame_hooks_folder)
        self.log_debug("Added to hook path: %s" % flame_hooks_folder)

        # the path to the associated python executable
        self._python_executable_path = None

        # version of Flame we are running
        self._flame_version = None

        # root folder where flame is installed
        self._install_root = None

        # set the current engine mode. The mode contains information about
        # how the engine was started - it can be executed either before the 
        # actual DCC starts up (pre-launch), in the DCC itself or on the 
        # backburner farm. This means that there are three distinct bootstrap
        # scripts which can launch the engine (all contained within the engine itself).
        # these bootstrap scripts all set an environment variable called
        # TOOLKIT_FLAME_ENGINE_MODE which defines the desired engine mode.
        engine_mode_str = os.environ.get("TOOLKIT_FLAME_ENGINE_MODE")
        if engine_mode_str == "PRE_LAUNCH":
            self._engine_mode = self.ENGINE_MODE_PRELAUNCH
        elif engine_mode_str == "BACKBURNER":
            self._engine_mode = self.ENGINE_MODE_BACKBURNER
        elif engine_mode_str == "DCC":
            self._engine_mode = self.ENGINE_MODE_DCC
        else:
            raise TankError("Unknown launch mode '%s' defined in "
                            "environment variable TOOLKIT_FLAME_ENGINE_MODE!" % engine_mode_str)

        super(FlameEngine, self).__init__(*args, **kwargs)

    def pre_app_init(self):
        """
        Engine construction/setup done before any apps are initialized
        """
        # set up a custom exception trap for the engine.
        # it will log the exception and if possible also
        # display it in a UI
        sys.excepthook = sgtk_exception_trap

        # now start the proper init
        self.log_debug("%s: Initializing..." % self)

        # maintain a list of export options
        self._registered_export_instances = {}
        self._export_sessions = {}
        self._registered_batch_instances = []

        # maintain the export cache
        self._export_cache = {}

        if self.has_ui:
            # tell QT to interpret C strings as utf-8
            # Note - Since Flame is a PySide only environment, we import it directly
            # rather than going through the sgtk wrappers.             
            from PySide import QtGui, QtCore
            utf8 = QtCore.QTextCodec.codecForName("utf-8")
            QtCore.QTextCodec.setCodecForCStrings(utf8)

    def _initialize_logging(self, install_root):
        """
        Set up logging for the engine

        :param install_root: path to flame install root
        """
        # standard flame log file
        std_log_file = os.path.join(install_root, "log", self.SGTK_LOG_FILE)

        # test if we can write to the default log file
        if os.access(os.path.dirname(std_log_file), os.W_OK):
            log_file = std_log_file
            using_safe_log_file = False
        else:
            # cannot rotate file in this directory, write to tmp instead.
            log_file = self.SGTK_LOG_FILE_SAFE
            using_safe_log_file = True

        # Set up a rotating logger with 4MiB max file size
        if using_safe_log_file:
            rotating = logging.handlers.RotatingFileHandler(log_file, maxBytes=4 * 1024 * 1024, backupCount=10)
        else:
            rotating = logging.handlers.RotatingFileHandler(log_file, maxBytes=0, backupCount=50, delay=True)
            # Always rotate. Current user might not have the correct permission to open this file
            if os.path.exists(log_file):
                rotating.doRollover()  # Will open file after roll over

        rotating.setFormatter(logging.Formatter("%(asctime)s [%(levelname)s] PID %(process)d: %(message)s"))
        # create a global logging object
        logger = logging.getLogger(LOG_CHANNEL)
        logger.propagate = False
        # clear any existing handlers
        logger.handlers = []
        logger.addHandler(rotating)
        if self.get_setting("debug_logging"):
            logger.setLevel(logging.DEBUG)
        else:
            logger.setLevel(logging.INFO)

        # now that we have a logger, we can warn about a non-std log file :)
        if using_safe_log_file:
            logger.error("Cannot write to standard log file location %s! Please check "
                         "the filesystem permissions. As a fallback, logs will be "
                         "written to %s instead." % (std_log_file, log_file))

    def set_python_executable(self, python_path):
        """
        Specifies the path to the associated python process.
        This is typically populated as part of the engine startup.
        
        :param python_path: path to python, as string 
        """
        self._python_executable_path = python_path
        self.log_debug("This engine is running python interpreter '%s'" % self._python_executable_path)

    def set_version_info(self, major_version_str, minor_version_str, full_version_str, patch_version_str="0"):
        """
        Specifies which version of Flame this engine is running.
        This is typically populated as part of the engine startup.
        
        :param major_version_str: Major version number as string 
        :param minor_version_str: Minor version number as string
        :param patch_version_str: Patch version number as string
        :param full_version_str: Full version number as string
        """
        self._flame_version = {"full": full_version_str, "major": major_version_str, "minor": minor_version_str,
                               "patch": patch_version_str}
        self.log_debug("This engine is running with Flame version '%s'" % self._flame_version)

    def set_install_root(self, install_root):
        """
        Specifies where the flame installation is located.

        this may be '/usr/discreet', '/opt/Autodesk' etc.

        :param install_root: root path to flame installation
        """
        if self._install_root:
            # cannot call this multiple times
            raise TankError("Cannot call set_install_root multiple times!")

        self.log_debug("Flame install root is '%s'" % self._install_root)
        self._install_root = install_root
        self._initialize_logging(install_root)

    def _get_commands_matching_setting(self, setting):
        """
        This expects a list of dictionaries in the form:
            {name: "command-name", app_instance: "instance-name", display_name: "Display Name"  }

        The app_instance value will match a particular app instance associated with
        the engine. The name is the menu name of the command to run when the engine starts up. The
        display_name is the menu display name of the command to run.

        If name is '' then all commands from the given app instance are returned.
        If display_name is not present, name will be used instead.

        :returns A list of tuples for all commands that match the given setting.
                 Each tuple will be in the form (instance_name, display_name, command_name, callback)
        """
        # return a dictionary grouping all the commands by instance name
        commands_by_instance = {}
        for (name, value) in self.commands.iteritems():
            app_instance = value["properties"].get("app")
            if app_instance:
                instance_name = app_instance.instance_name
            else:
                # A command without an app instance in the context menu is actually coming from the engine, so we'll
                # use the engine name instead.
                instance_name = "tk-flame"

            commands_by_instance.setdefault(instance_name, []).append((name, value["callback"]))

        # go through the values from the setting and return any matching commands
        ret_value = []
        setting_value = self.get_setting(setting, [])
        for command in setting_value:
            command_name = command["name"]
            instance_name = command["app_instance"]
            display_name = command.get("display_name", command_name)
            instance_commands = commands_by_instance.get(instance_name)

            if instance_commands is None:
                self.log_warning(
                    "Error reading the '%s' configuration settings\n"
                    "The requested command '%s' from app '%s' isn't loaded.\n"
                    "Please make sure that you have the app installed" % (setting, command_name, instance_name))
                continue

            for (name, callback) in instance_commands:
                # add the command if the name from the settings is '' or the name matches
                if not command_name or (command_name == name):
                    ret_value.append((instance_name, display_name, name, callback))

        return ret_value

    def post_app_init(self):
        """
        Do any initialization after apps have been loaded
        """
        self.log_debug("%s: Running post app init..." % self)

        try:
            full_version_str = os.environ.get("TOOLKIT_FLAME_VERSION")
            self.log_user_attribute_metric("Flame version", full_version_str)
        except:
            # ignore all errors. ex: using a core that doesn't support metrics
            pass

        # only run the startup commands when in DCC mode
        if self._engine_mode != self.ENGINE_MODE_DCC:
            return

        # run any commands registered via run_at_startup
        commands_to_start = self._get_commands_matching_setting("run_at_startup")
        for (instance_name, command_name, callback) in commands_to_start:
            self.log_debug("Running at startup: (%s, %s)" % (instance_name, command_name))
            callback()

    def destroy_engine(self):
        """
        Called when the engine is being destroyed
        """
        self.log_debug("%s: Destroying..." % self)

        # Remove the current engine python hooks from the flame python hooks path
        env_var_sep = ":"
        env_var_name = "DL_PYTHON_HOOK_PATH"
        flame_hooks_folder = os.path.join(self.disk_location, self.FLAME_HOOKS_FOLDER)
        paths = os.environ.get(env_var_name, "").split(env_var_sep)
        paths = [path for path in paths if path != flame_hooks_folder]
        os.environ[env_var_name] = env_var_sep.join(paths)
        self.log_debug("Removed to hook paths: %s" % flame_hooks_folder)

        # Close every app windows
        self.close_windows()

    @property
    def python_executable(self):
        """
        Returns the python executable associated with this engine
        
        :returns: path to python, e.g. '/usr/discreet/python/2016.0.0.322/bin/python'
        """
        if self._python_executable_path is None:
            raise TankError("Python executable has not been defined for this engine instance!")

        return self._python_executable_path

    @property
    def preset_version(self):
        """
        Returns the preset version required for the currently executing 
        version of Flame. Preset xml files in Flame all have a version number 
        to denote which generation of the file format they implement. If you are using
        an old preset with a new version of Flame, a warning message appears. 
        
        :returns: Preset version, as string, e.g. '5'
        """
        if self._flame_version is None:
            raise TankError("Cannot determine preset version - No Flame DCC version specified!")

        if self.is_version_less_than("2016.1"):
            # for version 2016 before ext 1, export preset is v5
            return "5"
        elif self.is_version_less_than("2017"):
            # flame 2016 extension 1 and above.
            return "6"
        else:
            # flame 2017 and above
            #
            # Note: Flame 2017 uses preset 7, however further adjustments to the actual
            #       preset format used is required in individual apps - for the time being,
            #       the preset version is held at v6, ensuring that app apps operate correctly,
            #       but generating a warning message at startup.
            #
            return "7"

    @property
    def export_presets_root(self):
        """
        The location where flame export presets are located

        :returns: Path as string
        """
        if self.is_version_less_than("2017"):
            # flame 2016 presets structure
            return os.path.join(
                self.install_root,
                "presets",
                self.flame_version,
                "export",
                "presets"
            )
        else:
            # flame 2017+ presets structure (note the extra flame folder)
            return os.path.join(
                self.install_root,
                "presets",
                self.flame_version,
                "export",
                "presets",
                "flame"
            )

    @property
    def wiretap_tools_root(self):
        """
        The location of wiretap tool

        :returns: Path as string
        """
        return os.path.join(
            self.install_root,
            "wiretap",
            "tools",
            self.flame_version
        )

    def _is_version_less_than(self, major, minor, patch):
        """
        Compares the given version numbers with the current 
        flame version and returns False if the given version is 
        greater than the current version.

        Example:

        - Flame: '2016.1.0.278', version str: '2016.1' => False
        - Flame: '2016',  version str: '2016.1' => True

        :param version_str: Version to run comparison against
        """
        if int(self.flame_major_version) != int(major):
            return int(self.flame_major_version) < int(major)

        if int(self.flame_minor_version) != int(minor):
            return int(self.flame_minor_version) < int(minor)

        if int(self.flame_patch_version) != int(patch):
            return int(self.flame_patch_version) < int(patch)

        # Same version
        return False

    def is_version_less_than(self, version_str):
        """
        Compares the given version string with the current 
        flame version and returns False if the given version is 
        greater than the current version.
        
        Example: 
        
        - Flame: '2016.1.0.278', version str: '2016.1' => False
        - Flame: '2016',  version str: '2016.1' => True
        
        :param version_str: Version to run comparison against
        """

        major_ver = 0
        minor_ver = 0
        patch_ver = 0

        chunks = version_str.split(".")
        if len(chunks) > 0:
            if chunks[0].isdigit():
                major_ver = int(chunks[0])

        if len(chunks) > 1:
            if chunks[1].isdigit():
                minor_ver = int(chunks[1])

        if len(chunks) > 2:
            if chunks[2].isdigit():
                patch_ver = int(chunks[2])

        return self._is_version_less_than(major_ver, minor_ver, patch_ver)

    @property
    def flame_major_version(self):
        """
        Returns Flame's major version number as a string.
        
        :returns: String (e.g. '2016')
        """
        if self._flame_version is None:
            raise TankError("No Flame DCC version specified!")

        return self._flame_version["major"]

    @property
    def flame_minor_version(self):
        """
        Returns Flame's minor version number as a string.
        
        :returns: String (e.g. '2')
        """
        if self._flame_version is None:
            raise TankError("No Flame DCC version specified!")

        return self._flame_version["minor"]

    @property
    def flame_patch_version(self):
        """
        Returns Flame's patch version number as a string.

        :returns: String (e.g. '2')
        """
        if self._flame_version is None:
            raise TankError("No Flame DCC version specified!")

        return self._flame_version["patch"]

    @property
    def flame_version(self):
        """
        Returns Flame's full version number as a string.
        
        :returns: String (e.g. '2016.1.0.278')
        """
        if self._flame_version is None:
            raise TankError("No Flame DCC version specified!")

        return self._flame_version["full"]

    @property
    def install_root(self):
        """
        The location where flame is installed.

        This may be '/usr/discreet', '/opt/Autodesk' etc.

        :returns: Path as string
        """
        return self._install_root

    @property
    def has_ui(self):
        """
        Property to determine if the current environment has access to a UI or not
        """
        # check if there is a UI. With Flame, we may run the engine in bootstrap
        # mode or on the farm - in this case, there is no access to UI. If inside the
        # DCC UI environment, pyside support is available.
        has_ui = False
        try:
            # Note - Since Flame is a PySide only environment, we import it directly
            # rather than going through the sgtk wrappers.             
            from PySide import QtGui, QtCore
            if QtCore.QCoreApplication.instance():
                # there is an active application
                has_ui = True
        except:
            pass

        return has_ui

    def show_panel(self, panel_id, title, bundle, widget_class, *args, **kwargs):
        """
        Override the base show_panel to create a non-modal dialog that will stay on
        top of the Flame interface
        """
        if not self.has_ui:
            self.log_error("Sorry, this environment does not support UI display! Cannot show "
                           "the requested panel '%s'." % title)
            return None

        # Note - Since Flame is a PySide only environment, we import it directly
        # rather than going through the sgtk wrappers.         
        from PySide import QtGui, QtCore

        # create the dialog:
        dialog, widget = self._create_dialog_with_widget(title, bundle, widget_class, *args, **kwargs)
        dialog.setWindowFlags(
            dialog.windowFlags() |
            QtCore.Qt.WindowStaysOnTopHint &
            ~QtCore.Qt.WindowCloseButtonHint
        )

        # show the dialog        
        dialog.show()

        # lastly, return the instantiated widget
        return widget

    def close_windows(self):
        """
        Closes the various windows (dialogs, panels, etc.) opened by the engine.
        """

        # Make a copy of the list of Tank dialogs that have been created by the engine and
        # are still opened since the original list will be updated when each dialog is closed.
        opened_dialog_list = self.created_qt_dialogs[:]

        # Loop through the list of opened Tank dialogs.
        for dialog in opened_dialog_list:
            dialog_window_title = dialog.windowTitle()
            try:
                # Close the dialog and let its close callback remove it from the original dialog list.
                self.log_debug("Closing dialog %s." % dialog_window_title)
                dialog.close()
            except Exception, exception:
                self.log_error("Cannot close dialog %s: %s" % (dialog_window_title, exception))

    def log_debug(self, msg):
        """
        Log a debug message
        
        :param msg: The debug message to log
        """
        logging.getLogger(LOG_CHANNEL).debug(msg)

    def log_info(self, msg):
        """
        Log some info
        
        :param msg: The info message to log
        """
        logging.getLogger(LOG_CHANNEL).info(msg)

    def log_warning(self, msg):
        """
        Log a warning
        
        :param msg: The warning message to log
        """
        logging.getLogger(LOG_CHANNEL).warning(msg)

    def log_error(self, msg):
        """
        Log an error
        
        :param msg: The error message to log
        """
        logging.getLogger(LOG_CHANNEL).error(msg)

    ################################################################################################################
    # Engine Bootstrap
    #

    def pre_dcc_launch_phase(self):
        """
        Special bootstrap method used to set up the Flame environment.
        This is designed to execute before Flame has launched, as part of the 
        bootstrapping process.

        This method assumes that it is being executed inside a Flame python
        and is called from the app_launcher script which ensures such an environment.
        
        The bootstrapper will first import the wiretap API and setup other settings.
        
        It then attempts to execute the pre-DCC project creation process, utilizing
        both wiretap and QT (setup project UI) for this.
        
        Finally, it will return the command line args to pass to Flame as it is being
        launched.
        
        :returns: arguments to pass to the app launch process
        """
        if self.get_setting("debug_logging"):
            # enable Flame hooks debug
            os.environ["DL_DEBUG_PYTHON_HOOKS"] = "1"

        # see if we can launch into batch mode. We only do this when in a 
        # shot context and if there is a published batch file in Shotgun
        #
        # For now, hard code the logic of how to detect which batch file to load up.
        # TODO: in the future, we may want to expose this in a hook - but it is arguably
        # pretty advanced customization :)
        #
        # Current logic: Find the latest batch publish belonging to the context

        if self.context.entity:
            # we have a current context to lock on to!

            # try to see if we can find the latest batch publish
            publish_type = sgtk.util.get_published_file_entity_type(self.sgtk)

            if publish_type == "PublishedFile":
                type_link_field = "published_file_type.PublishedFileType.code"
            else:
                type_link_field = "tank_type.TankType.code"

            sg_data = self.shotgun.find_one(publish_type,
                                            [[type_link_field, "is", self.get_setting("flame_batch_publish_type")],
                                             ["entity", "is", self.context.entity]],
                                            ["path"],
                                            order=[{"field_name": "created_at", "direction": "desc"}])

            if sg_data:
                # we have a batch file published for this context!
                batch_file_path = sg_data["path"]["local_path"]
                if os.path.exists(batch_file_path):
                    self.log_debug("Setting auto startup file '%s'" % batch_file_path)
                    os.environ["DL_BATCH_START_WITH_SETUP"] = batch_file_path

        # add Flame hooks for this engine
        flame_hooks_folder = os.path.join(self.disk_location, self.FLAME_HOOKS_FOLDER)
        sgtk.util.append_path_to_env_var("DL_PYTHON_HOOK_PATH", flame_hooks_folder)
        self.log_debug("Added to hook path: %s" % flame_hooks_folder)

        # now that we have a wiretap library, call out and initialize the project 
        # automatically
        tk_flame = self.import_module("tk_flame")
        wiretap_handler = tk_flame.WiretapHandler()

        try:
            app_args = wiretap_handler.prepare_and_load_project()
        finally:
            wiretap_handler.close()

        return app_args

    def _define_qt_base(self):
        """
        Define QT behaviour. Subclassed from base class.
        """
        if self._engine_mode in (self.ENGINE_MODE_DCC, self.ENGINE_MODE_BACKBURNER):
            # We are running the engine inside of the Flame Application.
            # alternatively, we are running the engine in backburner
            #
            # in both these states, no special QT init is necessary. 
            # Defer to default implementation which looks for pyside and 
            # gracefully fails in case that isn't found.
            self.log_debug("Initializing default PySide for in-DCC / backburner use")
            return super(FlameEngine, self)._define_qt_base()

        else:
            # we are running the engine outside of Flame.
            # This is special - no QApplication is running at this point -
            # a state akin to running apps inside the shell engine. 
            # We assume that in pre-launch mode, PySide is available since
            # we are running within the Flame python.
            from PySide import QtCore, QtGui
            import PySide

            # a simple dialog proxy that pushes the window forward
            class ProxyDialogPySide(QtGui.QDialog):
                def show(self):
                    QtGui.QDialog.show(self)
                    self.activateWindow()
                    self.raise_()

                def exec_(self):
                    self.activateWindow()
                    self.raise_()
                    # the trick of activating + raising does not seem to be enough for
                    # modal dialogs. So force put them on top as well.
                    self.setWindowFlags(QtCore.Qt.WindowStaysOnTopHint | self.windowFlags())
                    return QtGui.QDialog.exec_(self)

            base = {}
            base["qt_core"] = QtCore
            base["qt_gui"] = QtGui
            base["dialog_base"] = ProxyDialogPySide
            self.log_debug("Successfully initialized PySide '%s' located in %s."
                           % (PySide.__version__, PySide.__file__))

            return base

    def cache_export_asset(self, asset_info):
        """
        Cache the export asset into the engine cache.

        :param asset_info: Information dictionary of the asset
        """

        # extract asset information
        sequence_name = asset_info.get("sequenceName")
        shot_name = asset_info.get("shotName")
        asset_type = asset_info.get("assetType")
        asset_name = asset_info.get("assetName")

        # reinitialize the export cache if the format doesn't fit the current asset
        if type(self._export_cache) is not dict:
            self._export_cache = {}

        #
        if sequence_name not in self._export_cache:
            self._export_cache[sequence_name] = {shot_name: {asset_type: {asset_name: [asset_info]}}}

        elif shot_name not in self._export_cache[sequence_name]:
            self._export_cache[sequence_name][shot_name] = {asset_type: {asset_name: [asset_info]}}

        elif asset_type not in self._export_cache[sequence_name][shot_name]:
            self._export_cache[sequence_name][shot_name][asset_type] = {asset_name: [asset_info]}

        elif asset_name not in self._export_cache[sequence_name][shot_name][asset_type]:
            self._export_cache[sequence_name][shot_name][asset_type][asset_name] = [asset_info]
        else:
            self._export_cache[sequence_name][shot_name][asset_type][asset_name].append(asset_info)

    def cache_batch_export_asset(self, info):
        """
        Cache the batch export asset into the engine cache.

        :param info: Information dictionary of the asset
        """
        if type(self._export_cache) is not list:
            self._export_cache = []

        self._export_cache.append(info)

    ################################################################################################################
    # export callbacks handling
    #
    # Any apps which are interested in registering custom exporters with Flame should use the methods
    # below. The register_export_hook() is called by apps in order to create a menu entry
    # on the Flame export menu. The remaining methods are used to call out from the actual Flame hook
    # to the relevant app code.
    #

    def register_export_hook(self, menu_caption, callbacks):
        """
        Allows an app to register an interest in one of the Flame export hooks.
        
        This is one of the interaction entry points in the system and this is how apps
        typically have their business logic executed. At app init, an app typically
        calls this method with a syntax like this:
        
            # set up callback map
            callbacks = {}
            callbacks["preCustomExport"] = self.pre_custom_export
            callbacks["preExportAsset"] = self.adjust_path
            callbacks["postExportAsset"] = self.register_post_asset_job
            
            # register with the engine
            self.engine.register_export_hook("Menu Caption", callbacks)
 
        The engine will keep track of things automatically, and whenever the user
        clicks the "Menu Caption" entry on the menu, the corresponding chain of callbacks
        will be called.
        
        All methods should have the following method signature:
        
            def export_callback(self, session_id, info)
            
        Where session_id is a unique session identifier (typically only used in advanced scenarios)
        and info reflects the info parameter passed from Flame (varies for different callbacks).
        
        For information which export can currently be registered against, see the
        flame_hooks/exportHook.py file.
        
        :param menu_caption: Text to appear on the Flame export menu
        :param callbacks: Dictionary of callbacks, see above for details.
        """
        if menu_caption in self._registered_export_instances:
            raise TankError("There is already a menu export preset named '%s'! "
                            "Please ensure your preset names are unique" % menu_caption)

        self.log_debug("Registered export preset '%s' with engine." % menu_caption)
        self._registered_export_instances[menu_caption] = callbacks

    def get_export_presets(self):
        """
        Internal engine method. Do not use outside of the engine.
        Returns all export presets registered by apps.
        
        :returns: List of preset titles
        """
        return self._registered_export_instances.keys()

    def create_export_session(self, preset_name):
        """
        Internal engine method. Do not use outside of the engine.
        Start a new export session.
        Creates a session object which represents a single export session in Flame.
        
        :param preset_name: The name of the preset which should be executed.
        :returns: session id string which is later passed into various methods
        """
        if preset_name not in self._registered_export_instances:
            raise TankError("The export preset '%s' is not registered with the current engine. "
                            "Current presets are: %s" % (preset_name, self._registered_export_instances.keys()))

        session_id = "tk_%s" % uuid.uuid4().hex

        # set up an export session
        self._export_sessions[session_id] = preset_name

        return session_id

    def trigger_export_callback(self, callback_name, session_id, info):
        """
        Internal engine method. Do not use outside of the engine.
        
        Dispatch method called from the various Flame hooks. 
        This method will ensure that the Flame callbacks will be 
        dispatched to the appropriate registered app callbacks.
        
        :param callback_name: Name of the Flame callback method
        :param session_id: Unique session identifier
        :param info: Metadata dictionary from Flame
        """
        self.log_debug("Flame engine export callback dispatch for %s" % callback_name)
        self.log_debug("Info parameters passed from Flame: %s" % pprint.pformat(info))

        if session_id not in self._export_sessions:
            self.log_debug("Ignoring request for unknown session %s..." % session_id)
            return

        # get the preset
        preset_name = self._export_sessions[session_id]
        tk_callbacks = self._registered_export_instances[preset_name]

        # call the callback in the preset
        if callback_name in tk_callbacks:
            # the app has registered interest in this!
            self.log_debug("Executing callback %s" % tk_callbacks[callback_name])
            tk_callbacks[callback_name](session_id, info)

    @property
    def export_cache(self):
        """
        :return: Flame export cache
        """
        return self._export_cache

    def clean_export_cache(self):
        """
        Clean the Flame export cache
        """

        self._export_cache = None

    ################################################################################################################
    # batch callbacks handling
    #
    # Any apps which are interested in register custom batch exporters with Flame should use the methods
    # below. The register_batch_hook() is called by apps in order to register an interest in pre and post
    # export callbacks when in batch mode. The Flame engine will ensure that the app's callbacks will get 
    # called at the right time.
    #

    def register_batch_hook(self, callbacks):
        """
        Allows an app to register an interest in one of the Flame batch hooks.
        
        This one of the interaction entry points in the system and this is how apps
        typically have their business logic executed. At app init, an app typically
        calls this method with a syntax like this:
        
            # set up callback map
            callbacks = {}
            callbacks["batchExportBegin"] = self.before_export
            callbacks["batchExportEnd"] = self.after_export
            
            # register with the engine
            self.engine.register_batch_hook(callbacks)
 
        The engine will keep track of things automatically, and whenever a batch render executes, 
        the corresponding chain of callbacks will be called.
        
        All methods should have the following method signature:
        
            def export_callback(self, info)
            
        For information which export can currently be registered against, see the
        flame_hooks/batchHook.py file.
        
        :param callbacks: Dictionary of callbacks, see above for details.
        """
        self.log_debug("Registered batch callbacks with engine: %s" % callbacks)
        self._registered_batch_instances.append(callbacks)

    def trigger_batch_callback(self, callback_name, info):
        """
        Internal engine method. Do not use outside of the engine.
        
        Dispatch method called from the various Flame hooks. 
        This method will ensure that the Flame callbacks will be 
        dispatched to the appropriate registered app callbacks.
        
        :param callback_name: Name of the Flame callback method
        :param session_id: Unique session identifier
        :param info: Metadata dictionary from Flame
        """
        self.log_debug("Flame engine batch callback dispatch for %s" % callback_name)
        self.log_debug("Info parameters passed from Flame: %s" % pprint.pformat(info))

        # dispatch to all callbacks
        for registered_batch_instance in self._registered_batch_instances:
            self.log_debug("Checking %s" % registered_batch_instance)
            if callback_name in registered_batch_instance:
                # the app has registered interest in this!
                self.log_debug("Executing callback %s" % registered_batch_instance[callback_name])
                registered_batch_instance[callback_name](info)

    ################################################################################################################
    # backburner integration
    #

    def get_server_hostname(self):
        """
        Return the hostname for the server which hosts this Flame setup.
        This is an accessor into the engine hook settings, allowing apps
        to query which host the closest Flame server is running on.
        
        :returns: hostname string 
        """
        return self.execute_hook_method("project_startup_hook", "get_server_hostname")

    def get_backburner_tmp(self):
        """
        Return a location on disk, guaranteed to exist
        where temporary data can be put in such a way that
        it will be accessible for all backburner jobs, regardless of 
        which host they execute on.
        
        :returns: path
        """
        return self.get_setting("backburner_shared_tmp")

    def create_local_backburner_job(self, job_name, description, run_after_job_id,
                                    instance, method_name, args, backburner_server_host=None):
        """
        Run a method in the local backburner queue.
        
        :param job_name: Name of the backburner job
        :param description: Description of the backburner job
        :param run_after_job_id: None if the backburner job should execute arbitrarily. If you 
                                 want to set the job up so that it executes after another known task, pass
                                 the backburner id here. This is typically used in conjunction with a postExportAsset
                                 hook where the export task runs on backburner. In this case, the hook will return
                                 the backburner id. By passing that id into this method, you can create a job which 
                                 only executes after the main export task has completed.
        :param instance: App or hook to remotely call up
        :param method_name: Name of method to remotely execute
        :param args: dictionary or args (**argv style) to pass to method at remote execution
        :param backburner_server_host: Name of the backburner server host.
        :return backburner_job_id: Id of the backburner job created
        """

        # the backburner executable

        backburner_job_cmd = os.path.join(self._install_root, "backburner", "cmdjob")

        # pass some args - most importantly tell it to run on the local host
        # looks like : chars are not valid so replace those
        backburner_args = []

        # run as current user, not as root
        backburner_args.append("-userRights")

        # attach the executable to the backburner job
        backburner_args.append("-attach")

        # increase the max task length to 600 minutes
        backburner_args.append("-timeout:600")

        # add basic job info
        # backburner does not do any kind of sanitaion itself, so ensure that job
        # info doesn't contain any strange characters etc

        # remove any non-trivial characters
        sanitized_job_name = re.sub('[^0-9a-zA-Z_\-,\. ]+', '_', job_name)
        sanitized_job_desc = re.sub('[^0-9a-zA-Z_\-,\. ]+', '_', description)

        # if the job name contains too many characters, backburner submission fails
        if len(sanitized_job_name) > 70:
            sanitized_job_name = "%s..." % sanitized_job_name[:67]
        if len(sanitized_job_desc) > 70:
            sanitized_job_desc = "%s..." % sanitized_job_desc[:67]

        # there is a convention in flame to append a time stamp to jobs
        # e.g. 'Export - XXX_YYY_ZZZ (10.02.04)
        sanitized_job_name += datetime.datetime.now().strftime(" (%H.%M.%S)")

        backburner_args.append("-jobName:\"%s\"" % sanitized_job_name)
        backburner_args.append("-description:\"%s\"" % sanitized_job_desc)

        # Specifying a remote backburner manager is only supported on 2016.1 and above
        if not self.is_version_less_than("2016.1"):
            bb_manager = self.get_setting("backburner_manager")
            if not bb_manager and not self.is_version_less_than("2018"):
                # No backburner manager speficied in settings. Ask local backburnerServer
                # which manager to choose from. (They might be none running locally)
                # Before 2018, you needed root privileges to execute this command.
                backburner_server_cmd = os.path.join(self._install_root, "backburner", "backburnerServer")
                bb_manager = subprocess.check_output([backburner_server_cmd, "-q", "MANAGER"])
                bb_manager = bb_manager.strip("\n")

            if bb_manager:
                backburner_args.append("-manager:\"%s\"" % bb_manager)

        # Set the server group to the backburner job
        bb_server_group = self.get_setting("backburner_server_group")
        if bb_server_group:
            backburner_args.append("-group:\"%s\"" % bb_server_group)

        # Specify the backburner server if provided
        if backburner_server_host:
            backburner_args.append("-servers:\"%s\"" % backburner_server_host)
        # Otherwise, fallback to the global backburner servers setting
        else:
            bb_servers = self.get_setting("backburner_servers")
            if bb_servers:
                backburner_args.append("-servers:\"%s\"" % bb_servers)

        # Set the backburner job dependencies
        if run_after_job_id:
<<<<<<< HEAD
            backburner_args.append("-dependencies:%s" % run_after_job_id)  # run after another job

        # call the bootstrap script
        backburner_bootstrap = os.path.join(self.disk_location, "python", "startup", "backburner.py")

        # assemble full cmd
        farm_cmd = "%s '%s'" % (self.python_executable, backburner_bootstrap)

=======
            backburner_args.append("-dependencies:%s" % run_after_job_id)

        # call the bootstrap script
        backburner_bootstrap = os.path.join(self.disk_location, "python", "startup", "backburner.py")
        
>>>>>>> 4d8d865c
        # now we need to capture all of the environment and everything in a file
        # (thanks backburner!) so that we can replay it later when the task wakes up
        session_file = os.path.join(self.get_backburner_tmp(), "tk_backburner_%s.pickle" % uuid.uuid4().hex)

        data = {}
        data["engine_instance"] = self.instance_name
        data["serialized_context"] = sgtk.context.serialize(self.context)
        data["instance"] = instance if isinstance(instance, str) else instance.instance_name
        data["method_to_execute"] = method_name
        data["args"] = args
        data["sgtk_core_location"] = os.path.dirname(sgtk.__path__[0])
        data["flame_version"] = self._flame_version
        data["user_home"] = os.path.expanduser("~")
        fh = open(session_file, "wb")
        pickle.dump(data, fh)
        fh.close()
<<<<<<< HEAD

        full_cmd = "%s %s %s %s" % (backburner_job_cmd, " ".join(backburner_args), farm_cmd, session_file)
=======
        
        full_cmd = "%s %s %s %s" % (backburner_job_cmd, " ".join(backburner_args), backburner_bootstrap, session_file)
>>>>>>> 4d8d865c

        self.log_debug("Starting backburner job '%s'" % job_name)
        self.log_debug("Command line: %s" % full_cmd)
        self.log_debug("App: %s" % instance)
        self.log_debug("Method: %s with args %s" % (method_name, args))

        # On old Flame version, python hooks are running root. We need to run the command as the effective user to
        # ensure that backburner is running the job as the user who's using the Software to avoir permissions issues.
        if os.getuid() == 0:  # root
            # Getting the user name of the user who started Flame (the effective user)
            e_user = pwd.getpwuid(os.geteuid()).pw_name

            # Run the command as the effective user
            full_cmd = "sudo -u %s bash -c %s" % (e_user, pipes.quote(full_cmd))
            self.log_debug("Running root but will send the job as [%s]" % e_user)

        try:
            # Make sure that the session is not expired
            sgtk.get_authenticated_user().refresh_credentials()
        except sgtk.authentication.AuthenticationCancelled:
            self.log_debug("User cancelled auth. No backburner job will be created.")
        else:
            # kick it off
            backburner_job_submission = subprocess.Popen([full_cmd], stdout=subprocess.PIPE, shell=True)
            stdout, stderr = backburner_job_submission.communicate()

            self.log_debug(stdout)

            job_id_regex = re.compile(r"(?<=Successfully submitted job )(\d+)")
            match = job_id_regex.search(stdout)

            if match:
                backburner_job_id = match.group(0)
                self.log_debug("Backburner job created (%s)" % backburner_job_id )
                return backburner_job_id

            else:
                error = ["Shotgun backburner job could not be created."]
                if stderr:
                    error += ["Reason: " + stderr]
                error += ["See backburner logs for details."]

                raise TankError("\n".join(error))

    ################################################################################################################
    # accessors to various core settings and functions                

    def __get_wiretap_central_binary(self, binary_name):
        """
        Try to returns the path to a binary in the Wiretap Central binary collection.

        This function is compatible with both new Wiretap Central and the legacy Wiretap Central.

        :param binary_name: Name of desired binary
        :returns: Absolute path as a string
        """
        # Wiretap Central can only be present on MacOS and on Linux
        if sys.platform not in ["darwin", "linux2"]:
            raise TankError("Your operating system does not support Wiretap Central!")

        # Priority have to be given to every ".bin" executable on the Wiretap Central binary folder
        wtc_path = self._get_wiretap_central_bin_path()
        binary = os.path.join(wtc_path, binary_name + ".bin")
        if os.path.exists(binary):
            return binary

        # If not found, we should look for the same path without the ".bin"
        binary = os.path.join(wtc_path, binary_name)
        if os.path.exists(binary):
            return binary

        # If we reach this, we are running a legacy Wiretap Central
        wtc_path = self._get_wiretap_central_legacy_bin_path()
        binary = os.path.join(wtc_path, binary_name)
        if os.path.exists(binary):
            return binary

        # We don't have any Wiretap Central installed on this workstation
        raise TankError("Cannot find binary '%s'!" % binary_name)

    def _get_wiretap_central_bin_path(self):
        """
        Get the path to the Wiretap Central binaries folder based on the current operating system.

        :return: Path to the Wiretap Central binaries folder
        """
        if sys.platform == "darwin":
            return "/Library/WebServer/Documents/WiretapCentral/cgi-bin"
        elif sys.platform == "linux2":
            return "/var/www/html/WiretapCentral/cgi-bin"

    def _get_wiretap_central_legacy_bin_path(self):
        """
        Get the path to the legacy Wiretap Central binaries folder based on the current operating system.

        :return: Path to the legacy Wiretap Central binaries folder
        """
        if sys.platform == "darwin":
            return "/Library/WebServer/CGI-Executables/WiretapCentral"
        elif sys.platform == "linux2":
            return "/var/www/cgi-bin/WiretapCentral"

    def get_ffmpeg_path(self):
        """
        Returns the path to the ffmpeg executable that ships with Flame.
        
        :returns: Absolute path as a string
        """
        return self.__get_wiretap_central_binary("ffmpeg")

    def get_read_frame_path(self):
        """
        Returns the path to the read_frame utility that ships with Flame.
        
        :returns: Absolute path as a string
        """
        return self.__get_wiretap_central_binary("read_frame")


def sgtk_exception_trap(ex_cls, ex, tb):
    """
    UI Popup and logging exception trap override.
    
    This method is used to override the default exception reporting behaviour
    inside the embedded Flame python interpreter to make errors more visible 
    to the user.
    
    It attempts to create a QT messagebox with a formatted error message to
    alert the user that something has gong wrong. In addition to this, the
    default exception handling is also carried out and the exception is also
    written to the log.
    
    Note that this is a global object and not an engine-relative thing, so that
    the exception handler will operate correctly even if the engine instance no
    longer exists.
    """
    # careful about infinite loops here - we mustn't raise exceptions.

    # like in other environments and scripts, for TankErrors, we assume that the 
    # error message is already a nice descriptive, crafted message and try to present
    # this in a user friendly fashion
    # 
    # for other exception types, we give a full call stack.

    error_message = "Critical: Could not format error message."

    try:
        traceback_str = "\n".join(traceback.format_tb(tb))
        if ex_cls == TankError:
            # for TankErrors, we don't show the whole stack trace
            error_message = "A Shotgun error was reported:\n\n%s" % ex
        else:
            error_message = "A Shotgun error was reported:\n\n%s (%s)\n\nTraceback:\n%s" % (ex, ex_cls, traceback_str)
    except:
        pass

    # now try to output it
    try:
        # Note - Since Flame is a PySide only environment, we import it directly
        # rather than going through the sgtk wrappers.         
        from PySide import QtGui, QtCore
        if QtCore.QCoreApplication.instance():
            # there is an application running - so pop up a message!
            QtGui.QMessageBox.critical(None, "Shotgun General Error", error_message)
    except:
        pass

    # and try to log it
    try:
        error_message = "An exception was raised:\n\n%s (%s)\n\nTraceback:\n%s" % (ex, ex_cls, traceback_str)
        logging.getLogger(LOG_CHANNEL).error(error_message)
    except:
        pass

    # in addition to the ui popup, also defer to the default mechanism
    sys.__excepthook__(type, ex, tb)<|MERGE_RESOLUTION|>--- conflicted
+++ resolved
@@ -14,18 +14,15 @@
 
 import os
 import pwd
-import grp
-import pipes
 import re
+import shlex
 import sys
 import uuid
 import sgtk
-import socket
 import pickle
 import logging
 import pprint
 import logging.handlers
-import tempfile
 import traceback
 import datetime
 import subprocess
@@ -890,9 +887,9 @@
         """
         return self._export_cache
 
-    def clean_export_cache(self):
-        """
-        Clean the Flame export cache
+    def clear_export_cache(self):
+        """
+        Clear the Flame export cache
         """
 
         self._export_cache = None
@@ -1073,22 +1070,11 @@
 
         # Set the backburner job dependencies
         if run_after_job_id:
-<<<<<<< HEAD
-            backburner_args.append("-dependencies:%s" % run_after_job_id)  # run after another job
+            backburner_args.append("-dependencies:%s" % run_after_job_id)
 
         # call the bootstrap script
         backburner_bootstrap = os.path.join(self.disk_location, "python", "startup", "backburner.py")
 
-        # assemble full cmd
-        farm_cmd = "%s '%s'" % (self.python_executable, backburner_bootstrap)
-
-=======
-            backburner_args.append("-dependencies:%s" % run_after_job_id)
-
-        # call the bootstrap script
-        backburner_bootstrap = os.path.join(self.disk_location, "python", "startup", "backburner.py")
-        
->>>>>>> 4d8d865c
         # now we need to capture all of the environment and everything in a file
         # (thanks backburner!) so that we can replay it later when the task wakes up
         session_file = os.path.join(self.get_backburner_tmp(), "tk_backburner_%s.pickle" % uuid.uuid4().hex)
@@ -1105,18 +1091,8 @@
         fh = open(session_file, "wb")
         pickle.dump(data, fh)
         fh.close()
-<<<<<<< HEAD
-
-        full_cmd = "%s %s %s %s" % (backburner_job_cmd, " ".join(backburner_args), farm_cmd, session_file)
-=======
-        
+
         full_cmd = "%s %s %s %s" % (backburner_job_cmd, " ".join(backburner_args), backburner_bootstrap, session_file)
->>>>>>> 4d8d865c
-
-        self.log_debug("Starting backburner job '%s'" % job_name)
-        self.log_debug("Command line: %s" % full_cmd)
-        self.log_debug("App: %s" % instance)
-        self.log_debug("Method: %s with args %s" % (method_name, args))
 
         # On old Flame version, python hooks are running root. We need to run the command as the effective user to
         # ensure that backburner is running the job as the user who's using the Software to avoir permissions issues.
@@ -1125,7 +1101,7 @@
             e_user = pwd.getpwuid(os.geteuid()).pw_name
 
             # Run the command as the effective user
-            full_cmd = "sudo -u %s bash -c %s" % (e_user, pipes.quote(full_cmd))
+            full_cmd = "sudo -u %s bash -c %s" % (e_user, full_cmd)
             self.log_debug("Running root but will send the job as [%s]" % e_user)
 
         try:
@@ -1134,6 +1110,12 @@
         except sgtk.authentication.AuthenticationCancelled:
             self.log_debug("User cancelled auth. No backburner job will be created.")
         else:
+            print "Command line:", full_cmd
+            self.log_debug("Starting backburner job '%s'" % job_name)
+            self.log_debug("Command line: %s" % full_cmd)
+            self.log_debug("App: %s" % instance)
+            self.log_debug("Method: %s with args %s" % (method_name, args))
+
             # kick it off
             backburner_job_submission = subprocess.Popen([full_cmd], stdout=subprocess.PIPE, shell=True)
             stdout, stderr = backburner_job_submission.communicate()
