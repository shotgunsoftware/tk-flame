# Copyright (c) 2014 Shotgun Software Inc.
# 
# CONFIDENTIAL AND PROPRIETARY
# 
# This work is provided "AS IS" and subject to the Shotgun Pipeline Toolkit 
# Source Code License included in this distribution package. See LICENSE.
# By accessing, using, copying or modifying this work you indicate your 
# agreement to the Shotgun Pipeline Toolkit Source Code License. All rights 
# not expressly granted therein are reserved by Shotgun Software Inc.

"""
A Toolkit engine for Flame
"""

import os
import re
import sys
import uuid
import sgtk
import socket
import pickle
import logging
import pprint
import logging.handlers
import tempfile
import traceback
import datetime
from sgtk import TankError
from distutils.version import LooseVersion

LOG_CHANNEL = "sgtk.tk-flame"

class FlameEngine(sgtk.platform.Engine):
    """
    The engine class. This wraps around a series of callbacks in Flame (so called hooks).
    The Flame engine is a bit different than other engines.
    
    Because Flame doesn't have an API, we cannot call Flame, but Flame will call out 
    to the toolkit code. This means that the normal register_command approach won't 
    work inside of Flame - instead, the engine introduces a different scheme of callbacks
    that apps can register to ensure that they cen do stuff.
    
    For apps, the main entry points are register_export_hook and register_batch_hook.
    For more information, see below.
    """
    
    # the name of the folder in the engine which we should register
    # with Flame to trigger various hooks to run.
    FLAME_HOOKS_FOLDER = "flame_hooks"
    
    # our default log file to write to
    SGTK_LOG_FILE = "tk-flame.log"
    
    # a 'plan B' safe log file that we call fall back on in case
    # the default log file cannot be accessed
    SGTK_LOG_FILE_SAFE = "/tmp/tk-flame.log"
    
    # define constants for the various modes the engine can execute in
    (ENGINE_MODE_DCC, ENGINE_MODE_PRELAUNCH, ENGINE_MODE_BACKBURNER) = range(3)
    
    def __init__(self, *args, **kwargs):
        """
        Overridden constructor where we init some things which 
        need to be defined very early on in the engine startup.
        """

        # to support use cases where the flame engine isn't started via
        # the multi-launchapp chain, make sure that hooks that the engine
        # implements are registered.
        flame_hooks_folder = os.path.join(self.disk_location, self.FLAME_HOOKS_FOLDER)
        sgtk.util.append_path_to_env_var("DL_PYTHON_HOOK_PATH", flame_hooks_folder)
        self.log_debug("Added to hook path: %s" % flame_hooks_folder)

        # the path to the associated python executable
        self._python_executable_path = None 
        
        # version of Flame we are running
        self._flame_version = None

        # root folder where flame is installed
        self._install_root = None

        # set the current engine mode. The mode contains information about
        # how the engine was started - it can be executed either before the 
        # actual DCC starts up (pre-launch), in the DCC itself or on the 
        # backburner farm. This means that there are three distinct bootstrap
        # scripts which can launch the engine (all contained within the engine itself).
        # these bootstrap scripts all set an environment variable called
        # TOOLKIT_FLAME_ENGINE_MODE which defines the desired engine mode.
        engine_mode_str = os.environ.get("TOOLKIT_FLAME_ENGINE_MODE")
        if engine_mode_str == "PRE_LAUNCH":
            self._engine_mode = self.ENGINE_MODE_PRELAUNCH
        elif engine_mode_str == "BACKBURNER":
            self._engine_mode = self.ENGINE_MODE_BACKBURNER
        elif engine_mode_str == "DCC":
            self._engine_mode = self.ENGINE_MODE_DCC
        else:
            raise TankError("Unknown launch mode '%s' defined in "
                            "environment variable TOOLKIT_FLAME_ENGINE_MODE!" % engine_mode_str)
        
        super(FlameEngine, self).__init__(*args, **kwargs)
    
    def pre_app_init(self):
        """
        Engine construction/setup done before any apps are initialized
        """
        # set up a custom exception trap for the engine.
        # it will log the exception and if possible also
        # display it in a UI
        sys.excepthook = sgtk_exception_trap
        
        # now start the proper init
        self.log_debug("%s: Initializing..." % self)        
        
        # maintain a list of export options
        self._registered_export_instances = {}
        self._export_sessions = {}
        self._registered_batch_instances = []
        
        if self.has_ui:
            # tell QT to interpret C strings as utf-8
            # Note - Since Flame is a PySide only environment, we import it directly
            # rather than going through the sgtk wrappers.             
            from PySide import QtGui, QtCore
            utf8 = QtCore.QTextCodec.codecForName("utf-8")
            QtCore.QTextCodec.setCodecForCStrings(utf8)        

    def _initialize_logging(self, install_root):
        """
        Set up logging for the engine

        :param install_root: path to flame install root
        """
        # standard flame log file
        std_log_file = os.path.join(install_root, "log", self.SGTK_LOG_FILE)

        # test if we can write to the default log file
        try:
            fh = open(std_log_file, "at")
            fh.close()
            log_file = std_log_file
            using_safe_log_file = False
        except IOError:
            # cannot operate on file (usually related to permissions)
            # write to tmp instead.
            log_file = self.SGTK_LOG_FILE_SAFE
            using_safe_log_file = True

        # Set up a rotating logger with 4MiB max file size
        rotating = logging.handlers.RotatingFileHandler(log_file, maxBytes=4*1024*1024, backupCount=10)
        rotating.setFormatter(logging.Formatter("%(asctime)s [%(levelname)s] PID %(process)d: %(message)s"))
        # create a global logging object
        logger = logging.getLogger(LOG_CHANNEL)
        logger.propagate = False
        # clear any existing handlers
        logger.handlers = []
        logger.addHandler(rotating)
        if self.get_setting("debug_logging"):
            logger.setLevel(logging.DEBUG)
        else:
            logger.setLevel(logging.INFO)

        # now that we have a logger, we can warn about a non-std log file :)
        if using_safe_log_file:
            logger.error("Cannot write to standard log file location %s! Please check "
                         "the filesystem permissions. As a fallback, logs will be "
                         "written to %s instead." % (std_log_file, log_file))
        
    def set_python_executable(self, python_path):
        """
        Specifies the path to the associated python process.
        This is typically populated as part of the engine startup.
        
        :param python_path: path to python, as string 
        """
        self._python_executable_path = python_path
        self.log_debug("This engine is running python interpreter '%s'" % self._python_executable_path )
        
    def set_version_info(self, major_version_str, minor_version_str, full_version_str):
        """
        Specifies which version of Flame this engine is running.
        This is typically populated as part of the engine startup.
        
        :param major_version_str: Major version number as string 
        :param minor_version_str: Minor version number as string
        :param full_version_str: Full version number as string
        """
        self._flame_version = {"full": full_version_str, "major": major_version_str, "minor": minor_version_str}
        self.log_debug("This engine is running with Flame version '%s'" % self._flame_version )

    def set_install_root(self, install_root):
        """
        Specifies where the flame installation is located.

        this may be '/usr/discreet', '/opt/Autodesk' etc.

        :param install_root: root path to flame installation
        """
        if self._install_root:
            # cannot call this multiple times
            raise TankError("Cannot call set_install_root multiple times!")

        self.log_debug("Flame install root is '%s'" % self._install_root)
        self._install_root = install_root
        self._initialize_logging(install_root)

    def _get_commands_matching_setting(self, setting):
        """
        This expects a list of dictionaries in the form:
            {name: command-name, app_instance: instance-name }

        The app_instance value will match a particular app instance associated with
        the engine.  The name is the menu name of the command to run when the engine starts up.
        If name is '' then all commands from the given app instance are returned.

        :returns A list of tuples for all commands that match the given setting.
                 Each tuple will be in the form (instance_name, command_name, callback)
        """
        # return a dictionary grouping all the commands by instance name
        commands_by_instance = {}
        for (name, value) in self.commands.iteritems():
            app_instance = value["properties"].get("app")
            if app_instance is None:
                continue
            instance_name = app_instance.instance_name
            commands_by_instance.setdefault(instance_name, []).append((name, value["callback"]))

        # go through the values from the setting and return any matching commands
        ret_value = []
        setting_value = self.get_setting(setting, [])
        for command in setting_value:
            command_name = command["name"]
            instance_name = command["app_instance"]
            instance_commands = commands_by_instance.get(instance_name)

            if instance_commands is None:
                self.log_warning(
                    "Error reading the '%s' configuration settings\n"
                    "The requested command '%s' from app '%s' isn't loaded.\n"
                    "Please make sure that you have the app installed" % (setting, command_name, instance_name))
                continue

            for (name, callback) in instance_commands:
                # add the command if the name from the settings is '' or the name matches
                if not command_name or (command_name == name):
                    ret_value.append((instance_name, name, callback))

        return ret_value

    def post_app_init(self):
        """
        Do any initialization after apps have been loaded
        """
        self.log_debug("%s: Running post app init..." % self)

        try:
            full_version_str = os.environ.get("TOOLKIT_FLAME_VERSION")
            self.log_user_attribute_metric("Flame version", full_version_str)
        except:
            # ignore all errors. ex: using a core that doesn't support metrics
            pass

        # only run the startup commands when in DCC mode
        if self._engine_mode != self.ENGINE_MODE_DCC:
            return

        # run any commands registered via run_at_startup
        commands_to_start = self._get_commands_matching_setting("run_at_startup")
        for (instance_name, command_name, callback) in commands_to_start:
            self.log_debug("Running at startup: (%s, %s)" % (instance_name, command_name))
            callback()


    def destroy_engine(self):
        """
        Called when the engine is being destroyed
        """
        self.log_debug("%s: Destroying..." % self)

    @property
    def python_executable(self):
        """
        Returns the python executable associated with this engine
        
        :returns: path to python, e.g. '/usr/discreet/python/2016.0.0.322/bin/python'
        """
        if self._python_executable_path is None:
            raise TankError("Python executable has not been defined for this engine instance!")
        
        return self._python_executable_path
    
    @property
    def preset_version(self):
        """
        Returns the preset version required for the currently executing 
        version of Flame. Preset xml files in Flame all have a version number 
        to denote which generation of the file format they implement. If you are using
        an old preset with a new version of Flame, a warning message appears. 
        
        :returns: Preset version, as string, e.g. '5'
        """  
        if self._flame_version is None:
            raise TankError("Cannot determine preset version - No Flame DCC version specified!")
        
        if self.is_version_less_than("2016.1"):
            # for version 2016 before ext 1, export preset is v5
            return "5" 
        elif self.is_version_less_than("2017"):
            # flame 2016 extension 1 and above.
            return "6"
        else:
            # flame 2017 and above
            #
            # Note: Flame 2017 uses preset 7, however further adjustments to the actual
            #       preset format used is required in individual apps - for the time being,
            #       the preset version is held at v6, ensuring that app apps operate correctly,
            #       but generating a warning message at startup.
            #
            return "7"

    @property
    def export_presets_root(self):
        """
        The location where flame export presets are located

        :returns: Path as string
        """
        if self.is_version_less_than("2017"):
            # flame 2016 presets structure
            return os.path.join(
                self.install_root,
                "presets",
                self.flame_version,
                "export",
                "presets"
            )
        else:
            # flame 2017+ presets structure (note the extra flame folder)
            return os.path.join(
                self.install_root,
                "presets",
                self.flame_version,
                "export",
                "presets",
                "flame"
            )

    def is_version_less_than(self, version_str):
        """
        Compares the given version string with the current 
        flame version and returns False if the given version is 
        greater than the current version.
        
        Example: 
        
        - Flame: '2016.1.0.278', version str: '2016.1' => False
        - Flame: '2016',  version str: '2016.1' => True
        
        :param version_str: Version to run comparison against
        """
        if self._flame_version is None:
            raise TankError("No Flame DCC version specified!")
        
        curr_version = self._flame_version["full"]
        return LooseVersion(curr_version) < LooseVersion(version_str)

    @property
    def flame_major_version(self):
        """
        Returns Flame's major version number as a string.
        
        :returns: String (e.g. '2016')
        """
        if self._flame_version is None:
            raise TankError("No Flame DCC version specified!")
        
        return self._flame_version["major"]
    
    @property
    def flame_minor_version(self):
        """
        Returns Flame's minor version number as a string.
        
        :returns: String (e.g. '2')
        """
        if self._flame_version is None:
            raise TankError("No Flame DCC version specified!")
        
        return self._flame_version["minor"]
    
    @property
    def flame_version(self):
        """
        Returns Flame's full version number as a string.
        
        :returns: String (e.g. '2016.1.0.278')
        """
        if self._flame_version is None:
            raise TankError("No Flame DCC version specified!")
        
        return self._flame_version["full"]

    @property
    def install_root(self):
        """
        The location where flame is installed.

        This may be '/usr/discreet', '/opt/Autodesk' etc.

        :returns: Path as string
        """
        return self._install_root

    @property
    def has_ui(self):
        """
        Property to determine if the current environment has access to a UI or not
        """
        # check if there is a UI. With Flame, we may run the engine in bootstrap
        # mode or on the farm - in this case, there is no access to UI. If inside the
        # DCC UI environment, pyside support is available.
        has_ui = False
        try:
            # Note - Since Flame is a PySide only environment, we import it directly
            # rather than going through the sgtk wrappers.             
            from PySide import QtGui, QtCore
            if QtCore.QCoreApplication.instance():
                # there is an active application
                has_ui = True
        except:
            pass
        
        return has_ui

    def show_panel(self, panel_id, title, bundle, widget_class, *args, **kwargs):
        """
        Override the base show_panel to create a non-modal dialog that will stay on
        top of the Flame interface
        """
        if not self.has_ui:
            self.log_error("Sorry, this environment does not support UI display! Cannot show "
                           "the requested panel '%s'." % title)
            return None
        
        # Note - Since Flame is a PySide only environment, we import it directly
        # rather than going through the sgtk wrappers.         
        from PySide import QtGui, QtCore

        # create the dialog:
        dialog, widget = self._create_dialog_with_widget(title, bundle, widget_class, *args, **kwargs)
        dialog.setWindowFlags(
            dialog.windowFlags() |
            QtCore.Qt.WindowStaysOnTopHint &
            ~QtCore.Qt.WindowCloseButtonHint
        )
        
        # show the dialog        
        dialog.show()
        
        # lastly, return the instantiated widget
        return widget

    def log_debug(self, msg):
        """
        Log a debug message
        
        :param msg: The debug message to log
        """
        logging.getLogger(LOG_CHANNEL).debug(msg)        
 
    def log_info(self, msg):
        """
        Log some info
        
        :param msg: The info message to log
        """
        logging.getLogger(LOG_CHANNEL).info(msg)
 
    def log_warning(self, msg):
        """
        Log a warning
        
        :param msg: The warning message to log
        """
        logging.getLogger(LOG_CHANNEL).warning(msg)        
 
    def log_error(self, msg):
        """
        Log an error
        
        :param msg: The error message to log
        """        
        logging.getLogger(LOG_CHANNEL).error(msg)


    ################################################################################################################
    # Engine Bootstrap
    #
    
    def pre_dcc_launch_phase(self):
        """
        Special bootstrap method used to set up the Flame environment.
        This is designed to execute before Flame has launched, as part of the 
        bootstrapping process.

        This method assumes that it is being executed inside a Flame python
        and is called from the app_launcher script which ensures such an environment.
        
        The bootstrapper will first import the wiretap API and setup other settings.
        
        It then attempts to execute the pre-DCC project creation process, utilizing
        both wiretap and QT (setup project UI) for this.
        
        Finally, it will return the command line args to pass to Flame as it is being
        launched.
        
        :returns: arguments to pass to the app launch process
        """
        if self.get_setting("debug_logging"):
            # enable Flame hooks debug
            os.environ["DL_DEBUG_PYTHON_HOOKS"] = "1"
        
        # see if we can launch into batch mode. We only do this when in a 
        # shot context and if there is a published batch file in Shotgun
        #
        # For now, hard code the logic of how to detect which batch file to load up.
        # TODO: in the future, we may want to expose this in a hook - but it is arguably
        # pretty advanced customization :)
        #
        # Current logic: Find the latest batch publish belonging to the context
        
        if self.context.entity:
            # we have a current context to lock on to!
    
            # try to see if we can find the latest batch publish
            publish_type = sgtk.util.get_published_file_entity_type(self.sgtk)
            
            if publish_type == "PublishedFile":
                type_link_field = "published_file_type.PublishedFileType.code"
            else:
                type_link_field = "tank_type.TankType.code"
            
            sg_data = self.shotgun.find_one(publish_type, 
                                            [[type_link_field, "is", self.get_setting("flame_batch_publish_type")],
                                             ["entity", "is", self.context.entity]],
                                            ["path"],
                                            order=[{"field_name": "created_at", "direction": "desc"}])
            
            if sg_data:
                # we have a batch file published for this context!
                batch_file_path = sg_data["path"]["local_path"]
                if os.path.exists(batch_file_path):
                    self.log_debug("Setting auto startup file '%s'" % batch_file_path)
                    os.environ["DL_BATCH_START_WITH_SETUP"] = batch_file_path
        
        # add Flame hooks for this engine
        flame_hooks_folder = os.path.join(self.disk_location, self.FLAME_HOOKS_FOLDER)
        sgtk.util.append_path_to_env_var("DL_PYTHON_HOOK_PATH", flame_hooks_folder)
        self.log_debug("Added to hook path: %s" % flame_hooks_folder)
                
        # now that we have a wiretap library, call out and initialize the project 
        # automatically
        tk_flame = self.import_module("tk_flame")
        wiretap_handler = tk_flame.WiretapHandler()
        
        try:
            app_args = wiretap_handler.prepare_and_load_project()
        finally:
            wiretap_handler.close()
        
        return app_args
    
    def _define_qt_base(self):
        """
        Define QT behaviour. Subclassed from base class.
        """
        if self._engine_mode in (self.ENGINE_MODE_DCC, self.ENGINE_MODE_BACKBURNER):
            # We are running the engine inside of the Flame Application.
            # alternatively, we are running the engine in backburner
            #
            # in both these states, no special QT init is necessary. 
            # Defer to default implementation which looks for pyside and 
            # gracefully fails in case that isn't found.
            self.log_debug("Initializing default PySide for in-DCC / backburner use")
            return super(FlameEngine, self)._define_qt_base()
        
        else:
            # we are running the engine outside of Flame.
            # This is special - no QApplication is running at this point -
            # a state akin to running apps inside the shell engine. 
            # We assume that in pre-launch mode, PySide is available since
            # we are running within the Flame python.
            from PySide import QtCore, QtGui
            import PySide
    
            # a simple dialog proxy that pushes the window forward
            class ProxyDialogPySide(QtGui.QDialog):
                def show(self):
                    QtGui.QDialog.show(self)
                    self.activateWindow()
                    self.raise_()
    
                def exec_(self):
                    self.activateWindow()
                    self.raise_()
                    # the trick of activating + raising does not seem to be enough for
                    # modal dialogs. So force put them on top as well.
                    self.setWindowFlags(QtCore.Qt.WindowStaysOnTopHint | self.windowFlags())
                    return QtGui.QDialog.exec_(self)
                    
            base = {}
            base["qt_core"] = QtCore
            base["qt_gui"] = QtGui
            base["dialog_base"] = ProxyDialogPySide
            self.log_debug("Successfully initialized PySide '%s' located in %s." 
                           % (PySide.__version__, PySide.__file__))
            
            return base
    
    
    
    ################################################################################################################
    # export callbacks handling
    #
    # Any apps which are interested in registering custom exporters with Flame should use the methods
    # below. The register_export_hook() is called by apps in order to create a menu entry
    # on the Flame export menu. The remaining methods are used to call out from the actual Flame hook
    # to the relevant app code.
    #
    
    def register_export_hook(self, menu_caption, callbacks):
        """
        Allows an app to register an interest in one of the Flame export hooks.
        
        This is one of the interaction entry points in the system and this is how apps
        typically have their business logic executed. At app init, an app typically
        calls this method with a syntax like this:
        
            # set up callback map
            callbacks = {}
            callbacks["preCustomExport"] = self.pre_custom_export
            callbacks["preExportAsset"] = self.adjust_path
            callbacks["postExportAsset"] = self.register_post_asset_job
            
            # register with the engine
            self.engine.register_export_hook("Menu Caption", callbacks)
 
        The engine will keep track of things automatically, and whenever the user
        clicks the "Menu Caption" entry on the menu, the corresponding chain of callbacks
        will be called.
        
        All methods should have the following method signature:
        
            def export_callback(self, session_id, info)
            
        Where session_id is a unique session identifier (typically only used in advanced scenarios)
        and info reflects the info parameter passed from Flame (varies for different callbacks).
        
        For information which export can currently be registered against, see the
        flame_hooks/exportHook.py file.
        
        :param menu_caption: Text to appear on the Flame export menu
        :param callbacks: Dictionary of callbacks, see above for details.
        """
        if menu_caption in self._registered_export_instances:
            raise TankError("There is already a menu export preset named '%s'! "
                            "Please ensure your preset names are unique" % menu_caption)
    
        self.log_debug("Registered export preset '%s' with engine." % menu_caption)
        self._registered_export_instances[menu_caption] = callbacks
    
    
    def get_export_presets(self):
        """
        Internal engine method. Do not use outside of the engine.
        Returns all export presets registered by apps.
        
        :returns: List of preset titles
        """
        return self._registered_export_instances.keys()

    
    def create_export_session(self, preset_name):
        """
        Internal engine method. Do not use outside of the engine.
        Start a new export session.
        Creates a session object which represents a single export session in Flame.
        
        :param preset_name: The name of the preset which should be executed.
        :returns: session id string which is later passed into various methods
        """
        if preset_name not in self._registered_export_instances:
            raise TankError("The export preset '%s' is not registered with the current engine. "
                            "Current presets are: %s" % (preset_name, self._registered_export_instances.keys()))
        
        session_id = "tk_%s" % uuid.uuid4().hex
        
        # set up an export session
        self._export_sessions[session_id] = preset_name
        
        return session_id


    def trigger_export_callback(self, callback_name, session_id, info):
        """
        Internal engine method. Do not use outside of the engine.
        
        Dispatch method called from the various Flame hooks. 
        This method will ensure that the Flame callbacks will be 
        dispatched to the appropriate registered app callbacks.
        
        :param callback_name: Name of the Flame callback method
        :param session_id: Unique session identifier
        :param info: Metadata dictionary from Flame
        """
        self.log_debug("Flame engine export callback dispatch for %s" % callback_name)
        self.log_debug("Info parameters passed from Flame: %s" % pprint.pformat(info))
        
        if session_id not in self._export_sessions:
            self.log_debug("Ignoring request for unknown session %s..." % session_id)
            return
        
        # get the preset
        preset_name = self._export_sessions[session_id]
        tk_callbacks = self._registered_export_instances[preset_name]
        
        # call the callback in the preset
        if callback_name in tk_callbacks:
            # the app has registered interest in this!
            self.log_debug("Executing callback %s" % tk_callbacks[callback_name])
            tk_callbacks[callback_name](session_id, info)
        
    
    ################################################################################################################
    # batch callbacks handling
    #
    # Any apps which are interested in register custom batch exporters with Flame should use the methods
    # below. The register_batch_hook() is called by apps in order to register an interest in pre and post
    # export callbacks when in batch mode. The Flame engine will ensure that the app's callbacks will get 
    # called at the right time.
    #
    
    def register_batch_hook(self, callbacks):
        """
        Allows an app to register an interest in one of the Flame batch hooks.
        
        This one of the interaction entry points in the system and this is how apps
        typically have their business logic executed. At app init, an app typically
        calls this method with a syntax like this:
        
            # set up callback map
            callbacks = {}
            callbacks["batchExportBegin"] = self.before_export
            callbacks["batchExportEnd"] = self.after_export
            
            # register with the engine
            self.engine.register_batch_hook(callbacks)
 
        The engine will keep track of things automatically, and whenever a batch render executes, 
        the corresponding chain of callbacks will be called.
        
        All methods should have the following method signature:
        
            def export_callback(self, info)
            
        For information which export can currently be registered against, see the
        flame_hooks/batchHook.py file.
        
        :param callbacks: Dictionary of callbacks, see above for details.
        """
        self.log_debug("Registered batch callbacks with engine: %s" % callbacks)
        self._registered_batch_instances.append(callbacks)
        
    def trigger_batch_callback(self, callback_name, info):
        """
        Internal engine method. Do not use outside of the engine.
        
        Dispatch method called from the various Flame hooks. 
        This method will ensure that the Flame callbacks will be 
        dispatched to the appropriate registered app callbacks.
        
        :param callback_name: Name of the Flame callback method
        :param session_id: Unique session identifier
        :param info: Metadata dictionary from Flame
        """
        self.log_debug("Flame engine batch callback dispatch for %s" % callback_name)
        self.log_debug("Info parameters passed from Flame: %s" % pprint.pformat(info))

        # dispatch to all callbacks
        for registered_batch_instance in self._registered_batch_instances:
            self.log_debug("Checking %s" % registered_batch_instance)
            if callback_name in registered_batch_instance:
                # the app has registered interest in this!
                self.log_debug("Executing callback %s" % registered_batch_instance[callback_name])
                registered_batch_instance[callback_name](info)
        

    
    
    ################################################################################################################
    # backburner integration
    #
    
    def get_server_hostname(self):
        """
        Return the hostname for the server which hosts this Flame setup.
        This is an accessor into the engine hook settings, allowing apps
        to query which host the closest Flame server is running on.
        
        :returns: hostname string 
        """
        return self.execute_hook_method("project_startup_hook", "get_server_hostname")
    
    def get_backburner_tmp(self):
        """
        Return a location on disk, guaranteed to exist
        where temporary data can be put in such a way that
        it will be accessible for all backburner jobs, regardless of 
        which host they execute on.
        
        :returns: path
        """
        return self.get_setting("backburner_shared_tmp")
        
    def create_local_backburner_job(self, job_name, description, run_after_job_id, app, method_name, args):
        """
        Run a method in the local backburner queue.
        
        :param job_name: Name of the backburner job
        :param description: Description of the backburner job
        :param run_after_job_id: None if the backburner job should execute arbitrarily. If you 
                                 want to set the job up so that it executes after another known task, pass
                                 the backburner id here. This is typically used in conjunction with a postExportAsset
                                 hook where the export task runs on backburner. In this case, the hook will return
                                 the backburner id. By passing that id into this method, you can create a job which 
                                 only executes after the main export task has completed.
        :param app: App to remotely call up
        :param method_name: Name of method to remotely execute
        :param args: dictionary or args (**argv style) to pass to method at remote execution
        """
        
        # the backburner executable

        backburner_job_cmd = os.path.join(self._install_root, "backburner", "cmdjob")

        # pass some args - most importantly tell it to run on the local host
        # looks like : chars are not valid so replace those
        backburner_args = []
        
        # run as current user, not as root
        backburner_args.append("-userRights")

        # increase the max task length to 600 minutes
        backburner_args.append("-timeout:600")

        # add basic job info
        # backburner does not do any kind of sanitaion itself, so ensure that job
        # info doesn't contain any strange characters etc
        
        # remove any non-trivial characters
        sanitized_job_name = re.sub('[^0-9a-zA-Z_\-,\. ]+', '_', job_name)        
        sanitized_job_desc = re.sub('[^0-9a-zA-Z_\-,\. ]+', '_', description)
        
        # if the job name contains too many characters, backburner submission fails
        if len(sanitized_job_name) > 70:    
            sanitized_job_name = "%s..." % sanitized_job_name[:67]
        if len(sanitized_job_desc) > 70:    
            sanitized_job_desc = "%s..." % sanitized_job_desc[:67]
        
        # there is a convention in flame to append a time stamp to jobs
        # e.g. 'Export - XXX_YYY_ZZZ (10.02.04)
        sanitized_job_name += datetime.datetime.now().strftime(" (%H.%M.%S)")
        
        backburner_args.append("-jobName:\"%s\"" % sanitized_job_name)
        backburner_args.append("-description:\"%s\"" % sanitized_job_desc)

        bb_manager = self.get_setting("backburner_manager")
        if bb_manager:
            # there is an external backburner manager specified.
            # this is only supported on 2016.1 and above
            if self.is_version_less_than("2016.1"):            
                self.log_warning("Backburner manager specifically set but this "
                                 "is only supported on Flame 2016.1 and above.")
            else:
                backburner_args.append("-manager:\"%s\"" % bb_manager)

        if run_after_job_id:
            backburner_args.append("-dependencies:%s" % run_after_job_id) # run after another job

        # call the bootstrap script
        backburner_bootstrap = os.path.join(self.disk_location, "python", "startup", "backburner.py")
        
        # assemble full cmd
        farm_cmd = "%s '%s'" % (self.python_executable, backburner_bootstrap)
        
        # now we need to capture all of the environment and everything in a file
        # (thanks backburner!) so that we can replay it later when the task wakes up
        session_file = os.path.join(self.get_backburner_tmp(), "tk_backburner_%s.pickle" % uuid.uuid4().hex)

        data = {}
        data["engine_instance"] = self.instance_name
        data["serialized_context"] = sgtk.context.serialize(self.context)
        data["app_instance"] = app.instance_name
        data["method_to_execute"] = method_name
        data["args"] = args
        data["sgtk_core_location"] = os.path.dirname(sgtk.__path__[0])
<<<<<<< HEAD
        data["flame_version"] = self._flame_version
        
=======
        data["user_home_path"] = os.path.expanduser( "~" )

>>>>>>> 1a898d3b
        fh = open(session_file, "wb")
        pickle.dump(data, fh)
        fh.close()
        
        full_cmd = "%s %s %s %s" % (backburner_job_cmd, " ".join(backburner_args), farm_cmd, session_file)

        self.log_debug("Starting backburner job '%s'" % job_name)
        self.log_debug("Command line: %s" % full_cmd)
        self.log_debug("App: %s" % app)
        self.log_debug("Method: %s with args %s" % (method_name, args))

        # kick it off        
        if os.system(full_cmd) != 0:
            raise TankError("Shotgun backburner job could not be created. Please see log for details.")


    ################################################################################################################
    # accessors to various core settings and functions                
                
    def __get_wiretap_central_binary(self, binary_name):
        """
        Returns the path to a binary in the wiretap central binary collection.
        This is standard on all Flame installations.
        
        :param binary_name: Name of desired binary
        :returns: Absolute path as a string  
        """
        if sys.platform == "darwin":
            if int(self.flame_major_version) <= 2017:
                wtc_path = "/Library/WebServer/CGI-Executables/WiretapCentral"
            else:
                wtc_path = "/Library/WebServer/Documents/WiretapCentral/cgi-bin"
        elif sys.platform == "linux2":
            if int(self.flame_major_version) <= 2017:
                wtc_path = "/var/www/cgi-bin/WiretapCentral"
            else:
                wtc_path = "/var/www/html/WiretapCentral/cgi-bin"
        else:    
            raise TankError("Your operating system does not support wiretap central!")
        
        path = os.path.join(wtc_path, binary_name)
        if not os.path.exists(path):
            raise TankError("Cannot find binary '%s'!" % path)
        
        return path

    def get_ffmpeg_path(self):
        """
        Returns the path to the ffmpeg executable that ships with Flame.
        
        :returns: Absolute path as a string
        """
        return self.__get_wiretap_central_binary("ffmpeg")
                
    def get_read_frame_path(self):
        """
        Returns the path to the read_frame utility that ships with Flame.
        
        :returns: Absolute path as a string
        """
        return self.__get_wiretap_central_binary("read_frame")    

        
        
def sgtk_exception_trap(ex_cls, ex, tb):
    """
    UI Popup and logging exception trap override.
    
    This method is used to override the default exception reporting behaviour
    inside the embedded Flame python interpreter to make errors more visible 
    to the user.
    
    It attempts to create a QT messagebox with a formatted error message to
    alert the user that something has gong wrong. In addition to this, the
    default exception handling is also carried out and the exception is also
    written to the log.
    
    Note that this is a global object and not an engine-relative thing, so that
    the exception handler will operate correctly even if the engine instance no
    longer exists.
    """
    # careful about infinite loops here - we mustn't raise exceptions.
    
    # like in other environments and scripts, for TankErrors, we assume that the 
    # error message is already a nice descriptive, crafted message and try to present
    # this in a user friendly fashion
    # 
    # for other exception types, we give a full call stack.
    
    error_message = "Critical: Could not format error message."
    
    try:
        traceback_str = "\n".join(traceback.format_tb(tb))
        if ex_cls == TankError:
            # for TankErrors, we don't show the whole stack trace
            error_message = "A Shotgun error was reported:\n\n%s" % ex
        else:    
            error_message = "A Shotgun error was reported:\n\n%s (%s)\n\nTraceback:\n%s" % (ex, ex_cls, traceback_str)
    except:
        pass

    # now try to output it
    try:
        # Note - Since Flame is a PySide only environment, we import it directly
        # rather than going through the sgtk wrappers.         
        from PySide import QtGui, QtCore
        if QtCore.QCoreApplication.instance():
            # there is an application running - so pop up a message!
            QtGui.QMessageBox.critical(None, "Shotgun General Error", error_message)
    except:
        pass
    
    # and try to log it
    try:        
        error_message = "An exception was raised:\n\n%s (%s)\n\nTraceback:\n%s" % (ex, ex_cls, traceback_str)
        logging.getLogger(LOG_CHANNEL).error(error_message)
    except:
        pass
    
    # in addition to the ui popup, also defer to the default mechanism
    sys.__excepthook__(type, ex, tb)

<|MERGE_RESOLUTION|>--- conflicted
+++ resolved
@@ -904,13 +904,9 @@
         data["method_to_execute"] = method_name
         data["args"] = args
         data["sgtk_core_location"] = os.path.dirname(sgtk.__path__[0])
-<<<<<<< HEAD
         data["flame_version"] = self._flame_version
-        
-=======
         data["user_home_path"] = os.path.expanduser( "~" )
 
->>>>>>> 1a898d3b
         fh = open(session_file, "wb")
         pickle.dump(data, fh)
         fh.close()
