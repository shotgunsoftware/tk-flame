#!/usr/bin/env python

# Copyright (c) 2014 Shotgun Software Inc.
# 
# CONFIDENTIAL AND PROPRIETARY
# 
# This work is provided "AS IS" and subject to the Shotgun Pipeline Toolkit 
# Source Code License included in this distribution package. See LICENSE.
# By accessing, using, copying or modifying this work you indicate your 
# agreement to the Shotgun Pipeline Toolkit Source Code License. All rights 
# not expressly granted therein are reserved by Shotgun Software Inc.

# This script is called from the engine method create_local_backburner_job().
# It is executed by the backburner farm dispatcher and assumes only a basic
# python environment is present. All other data is pulled up from a 
# pickle inside a temporary file which is passed as the single argument when
# this script is called.

# typically, the following sort of command line is generated in create_local_backburner_job():
# /usr/discreet/backburner/cmdjob 
# -userRights 
# -jobName:"Sequence 'aa002' - Uploading media to Shotgun" 
# -description:"Creates a new version record in Shotgun and uploads the associated Quicktime." 
# -servers:Mannes-MacBook-Pro-2.local 
# -dependencies:1587902041 
# /usr/discreet/Python-2.6.9/bin/python 
# /Users/manne/git/tk-flame/python/startup/backburner.py 
# /var/folders/fq/65bs7wwx3mz7jdsh4vxm34xc0000gn/T/tk_backburner_f6a70d85fecf420a979357c9d9dd9278.pickle

# this script will unpack the pickle parameters file, add sgtk to the pythonpath, 
# start an engine and finally run an app method.

import os
import sys
import pickle

pickle_file = sys.argv[1]

if not os.path.exists(pickle_file):
    raise IOError("Cannot find backburner command file '%s'!" % pickle_file)

fh = open(pickle_file, "rb")
data = pickle.load(fh)
fh.close()

# get the data out of our pickle
sgtk_core_location = data["sgtk_core_location"]
serialized_context = data["serialized_context"]
engine_instance = data["engine_instance"]
instance = data["instance"]
method_to_execute = data["method_to_execute"]
method_args = data["args"]
flame_version = data["flame_version"]
user_home = data["user_home"]

# Make sure that the job is running with the good home
os.environ["HOME"] = user_home

# add sgtk to our python path
sys.path.append(sgtk_core_location)
import sgtk

# first, attempt to launch the engine
context = sgtk.context.deserialize(serialized_context)

# set a special environment variable to help hint to the engine
# that we are running a backburner job
os.environ["TOOLKIT_FLAME_ENGINE_MODE"] = "BACKBURNER"
engine = sgtk.platform.start_engine(engine_instance, context.sgtk, context)
engine.set_version_info(major_version_str=flame_version["major"], minor_version_str=flame_version["minor"],
                        patch_version_str=flame_version["patch"], full_version_str=flame_version["full"])
del os.environ["TOOLKIT_FLAME_ENGINE_MODE"]
engine.log_debug("Engine launched for backburner process.")

# execute method
app = engine.apps.get(instance, None)

if app:
    method = getattr(app, method_to_execute)
    engine.log_debug("Executing remote callback for app instance %s (%s)" % (instance, app))
    engine.log_debug("Executing callback %s with args %s" % (method, method_args))

    method(**method_args)
else:
    engine.execute_hook_method(instance, method_to_execute, **method_args)

# all done
engine.log_debug("Backburner execution complete.")

# clean up
try:
    engine.log_debug("Trying to remove temporary pickle job file...")
    os.remove(pickle_file)
    engine.log_debug("Temporary pickle job successfully deleted.")
except Exception, e:
<<<<<<< HEAD
    engine.log_warning("Could not remove temporary file '%s': %s" % (pickle_file, e))
=======
    engine.log_warning("Could not remove temporary file '%s': %s" % (pickle_file, e))
>>>>>>> 4d8d865c
<|MERGE_RESOLUTION|>--- conflicted
+++ resolved
@@ -93,8 +93,4 @@
     os.remove(pickle_file)
     engine.log_debug("Temporary pickle job successfully deleted.")
 except Exception, e:
-<<<<<<< HEAD
-    engine.log_warning("Could not remove temporary file '%s': %s" % (pickle_file, e))
-=======
-    engine.log_warning("Could not remove temporary file '%s': %s" % (pickle_file, e))
->>>>>>> 4d8d865c
+    engine.log_warning("Could not remove temporary file '%s': %s" % (pickle_file, e))