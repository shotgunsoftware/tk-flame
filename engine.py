--- conflicted
+++ resolved
@@ -59,7 +59,6 @@
     # define constants for the various modes the engine can execute in
     (ENGINE_MODE_DCC, ENGINE_MODE_PRELAUNCH, ENGINE_MODE_BACKBURNER) = range(3)
 
-<<<<<<< HEAD
     @property
     def host_info(self):
         """
@@ -97,8 +96,6 @@
 
         return host_info
     
-=======
->>>>>>> 64c07765
     def __init__(self, *args, **kwargs):
         """
         Overridden constructor where we init some things which 
